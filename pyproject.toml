[project]
name = "hackagent"
version = "0.2.5"
description = "HackAgent is an open-source security toolkit to detect vulnerabilities of your AI Agents."
authors = [
    {name = "AI Security Lab", email = "ais@ai4i.it"}
]
readme = "README.md"
requires-python = ">=3.10"
license = {text = "Apache-2.0"}
keywords = ["security", "ai", "agents", "vulnerabilities", "testing"]
classifiers = [
    "Development Status :: 4 - Beta",
    "Intended Audience :: Developers",
    "License :: OSI Approved :: Apache Software License",
    "Programming Language :: Python :: 3",
    "Programming Language :: Python :: 3.10",
    "Programming Language :: Python :: 3.11",
    "Programming Language :: Python :: 3.12",
]

dependencies = [
    "requests>=2.31.0",
    "pydantic>=2.0",
    "litellm>=1.69.2",
    "openai>=1.0.0",
    "python-dotenv>=1.1.0",
    "rich>=14.0.0",
    "pandas>=2.2.3",
    "click>=8.1.0",
    "pyyaml>=6.0.0",
    "textual>=1.0.0",
]

[project.optional-dependencies]
dev = [
    "openapi-python-client>=0.24.3,<0.26.0",
    "ruff>=0.11.9",
    "pytest>=8.3.5",
    "pre-commit>=4.2.0",
    "commitizen>=4.7.1",
    "cz-conventional-gitmoji>=0.7.0",
    "pytest-cov>=6.1.1",
    "google-adk>=0.5,<1.5",
    "anyio>=4.3.0",
    "pytest-asyncio>=0.23.7,<1.1.0",
]

<<<<<<< HEAD
[tool.poetry.group.dev.dependencies]
openapi-python-client = ">=0.24.3,<0.26.0"
ruff = ">=0.11.9,<0.13.0"
pytest = "^8.3.5"
pre-commit = "^4.2.0"
commitizen = "^4.7.1"
cz-conventional-gitmoji = "^0.7.0"
pytest-cov = "^6.1.1"
google-adk = ">=0.5,<1.19"
anyio = "^4.3.0"
pytest-asyncio = ">=0.23.7,<1.1.0"
=======
docs = [
    "pydoc-markdown>=4.8.2",
    "toml>=0.10.2",
    "packaging>=24,<26",
    "requests>=2.31.0",
]
>>>>>>> b5f17eca

[project.scripts]
hackagent = "hackagent.cli.main:cli"

[tool.commitizen]
name = "cz_gitmoji"
tag_format = "v$version"
version_scheme = "pep440"
version_provider = "pep621"
update_changelog_on_bump = true
major_version_zero = true

[build-system]
requires = ["hatchling"]
build-backend = "hatchling.build"

[tool.hatch.build.targets.wheel]
packages = ["hackagent"]

[tool.hatch.build.targets.sdist]
include = [
    "/hackagent",
    "/assets",
]

[tool.coverage.run]
data_file = "reports/.coverage"
source = ["hackagent"]
omit = [
    "hackagent/cli/tui/*",
]

[tool.coverage.report]
fail_under = 40
precision = 1
show_missing = true
skip_covered = true
exclude_lines = [
  "pragma: no cover",
  "@overload",
  'if __name__ == "__main__":',
  "if TYPE_CHECKING:",
]

[tool.coverage.xml]
output = "reports/coverage.xml"

[tool.pytest.ini_options]
markers = [
    "google_adk: marks tests that require Google ADK server (deselect with '-m \"not google_adk\"')",
]<|MERGE_RESOLUTION|>--- conflicted
+++ resolved
@@ -46,26 +46,12 @@
     "pytest-asyncio>=0.23.7,<1.1.0",
 ]
 
-<<<<<<< HEAD
-[tool.poetry.group.dev.dependencies]
-openapi-python-client = ">=0.24.3,<0.26.0"
-ruff = ">=0.11.9,<0.13.0"
-pytest = "^8.3.5"
-pre-commit = "^4.2.0"
-commitizen = "^4.7.1"
-cz-conventional-gitmoji = "^0.7.0"
-pytest-cov = "^6.1.1"
-google-adk = ">=0.5,<1.19"
-anyio = "^4.3.0"
-pytest-asyncio = ">=0.23.7,<1.1.0"
-=======
 docs = [
     "pydoc-markdown>=4.8.2",
     "toml>=0.10.2",
     "packaging>=24,<26",
     "requests>=2.31.0",
 ]
->>>>>>> b5f17eca
 
 [project.scripts]
 hackagent = "hackagent.cli.main:cli"
