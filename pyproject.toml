[project]
name = "hackagent"
version = "0.2.5"
description = "HackAgent is an open-source security toolkit to detect vulnerabilities of your AI Agents."
authors = [
    {name = "AI Security Lab", email = "ais@ai4i.it"}
]
readme = "README.md"
requires-python = ">=3.10"
license = {text = "Apache-2.0"}
keywords = ["security", "ai", "agents", "vulnerabilities", "testing"]
classifiers = [
    "Development Status :: 4 - Beta",
    "Intended Audience :: Developers",
    "License :: OSI Approved :: Apache Software License",
    "Programming Language :: Python :: 3",
    "Programming Language :: Python :: 3.10",
    "Programming Language :: Python :: 3.11",
    "Programming Language :: Python :: 3.12",
]

dependencies = [
    "requests>=2.31.0",
    "pydantic>=2.0",
    "litellm>=1.69.2",
    "openai>=1.0.0",
    "python-dotenv>=1.1.0",
    "rich>=14.0.0",
    "pandas>=2.2.3",
    "click>=8.1.0",
    "pyyaml>=6.0.0",
    "textual>=1.0.0",
]

<<<<<<< HEAD
[tool.poetry.group.dev.dependencies]
openapi-python-client = ">=0.24.3,<0.28.0"
ruff = "^0.11.9"
pytest = "^8.3.5"
pre-commit = "^4.2.0"
commitizen = "^4.7.1"
cz-conventional-gitmoji = "^0.7.0"
pytest-cov = "^6.1.1"
google-adk = ">=0.5,<1.5"
anyio = "^4.3.0"
pytest-asyncio = ">=0.23.7,<1.1.0"
=======
[dependency-groups]
dev = [
    "openapi-python-client>=0.24.3,<0.26.0",
    "ruff>=0.11.9",
    "pytest>=8.3.5",
    "pre-commit>=4.2.0",
    "commitizen>=4.7.1",
    "cz-conventional-gitmoji>=0.7.0",
    "pytest-cov>=6.1.1",
    "google-adk>=1.4.2",
    "anyio>=4.3.0",
    "pytest-asyncio>=0.23.7,<1.1.0",
]
docs = [
    "pydoc-markdown>=4.8.2",
    "toml>=0.10.2",
    "packaging>=24,<26",
    "requests>=2.31.0",
]
>>>>>>> 4fb26e9b

[project.scripts]
hackagent = "hackagent.cli.main:cli"

[tool.commitizen]
name = "cz_gitmoji"
tag_format = "v$version"
version_scheme = "pep440"
version_provider = "pep621"
update_changelog_on_bump = true
major_version_zero = true

[build-system]
requires = ["hatchling"]
build-backend = "hatchling.build"

[tool.hatch.build.targets.wheel]
packages = ["hackagent"]

[tool.hatch.build.targets.sdist]
include = [
    "/hackagent",
    "/assets",
]

[tool.coverage.run]
data_file = "reports/.coverage"
source = ["hackagent"]
omit = [
    "hackagent/cli/tui/*",
]

[tool.coverage.report]
fail_under = 40
precision = 1
show_missing = true
skip_covered = true
exclude_lines = [
  "pragma: no cover",
  "@overload",
  'if __name__ == "__main__":',
  "if TYPE_CHECKING:",
]

[tool.coverage.xml]
output = "reports/coverage.xml"

[tool.pytest.ini_options]
markers = [
    "google_adk: marks tests that require Google ADK server (deselect with '-m \"not google_adk\"')",
]<|MERGE_RESOLUTION|>--- conflicted
+++ resolved
@@ -32,19 +32,6 @@
     "textual>=1.0.0",
 ]
 
-<<<<<<< HEAD
-[tool.poetry.group.dev.dependencies]
-openapi-python-client = ">=0.24.3,<0.28.0"
-ruff = "^0.11.9"
-pytest = "^8.3.5"
-pre-commit = "^4.2.0"
-commitizen = "^4.7.1"
-cz-conventional-gitmoji = "^0.7.0"
-pytest-cov = "^6.1.1"
-google-adk = ">=0.5,<1.5"
-anyio = "^4.3.0"
-pytest-asyncio = ">=0.23.7,<1.1.0"
-=======
 [dependency-groups]
 dev = [
     "openapi-python-client>=0.24.3,<0.26.0",
@@ -64,7 +51,6 @@
     "packaging>=24,<26",
     "requests>=2.31.0",
 ]
->>>>>>> 4fb26e9b
 
 [project.scripts]
 hackagent = "hackagent.cli.main:cli"
